--- conflicted
+++ resolved
@@ -295,68 +295,24 @@
         if self.gamma_down == 0 and self.gamma_up == 0:
             return u
         else:
-<<<<<<< HEAD
-
-=======
             # w_k+1 = r*w_k + b, where r = 1 + slope_up, b = scale_up
             # w_k = (w_0 - b/(1-r)) * r^k + b/(1-r)
->>>>>>> 5ac98122
             # u_up 계산 (u ≥ 0)
             u_up = np.maximum(u, 0)
             r_up = 1 - self._slope_down  # slope_down 사용
             b_up = self._scale_down  # scale_down 사용
             n_up = np.floor(u_up / b_up).astype(int)  # 정수 부분 계산
 
-<<<<<<< HEAD
-            # n_up이 0보다 큰 경우에만 계산
-            mask_up = n_up > 0
-
-            x_up = np.zeros_like(u)
-
-            if np.any(mask_up):
-                # 필요한 요소들만 선택하여 계산
-                x_selected = x[mask_up]
-                n_selected = n_up[mask_up]
-                x_up_part = (x_selected - b_up / (1 - r_up)) * r_up**n_selected + b_up / (1 - r_up)
-                x_up[mask_up] = x_up_part
-=======
             x_up = (x - b_up / (1 - r_up)) * r_up**n_up + b_up / (1 - r_up)
->>>>>>> 5ac98122
 
             # u_down 계산 (u ≤ 0)
             u_down = np.minimum(u, 0)
             r_down = 1 + self._slope_up  # slope_up 사용
             b_down = self._scale_up  # scale_up 사용
-<<<<<<< HEAD
-            n_down = np.floor(-u_down / b_down).astype(
-                int
-            )  # 정수 부분 계산 (u_down은 음수이므로 부호 변경)
-
-            # n_down이 0보다 큰 경우에만 계산
-            mask_down = n_down > 0
-
-            x_down = np.zeros_like(u)
-
-            if np.any(mask_down):
-                # 필요한 요소들만 선택하여 계산
-                x_selected_down = x[mask_down]
-                x_selected = x[mask_down]
-                n_selected = n_down[mask_down]
-                x_down_part = (
-                    x_selected - b_down / (1 - r_down)
-                ) * r_down**n_selected + b_down / (1 - r_down)
-                x_down[mask_down] = 2 * x_selected_down - x_down_part
-
-            # 최종 결과 계산
-            result = x.copy()
-            result[mask_up] = x_up[mask_up]
-            result[mask_down] = x_down[mask_down]
-=======
             n_down = np.floor(u_down / b_down).astype(int)
 
             x_down = (x - b_down / (1 - r_down)) * r_down**n_down + b_down / (1 - r_down)
             result = x_up + x_down - x
->>>>>>> 5ac98122
 
         return result
 
@@ -371,7 +327,7 @@
 
         return dw
 
-    def compute_jacobians(self, x: np.ndarray, u: np.ndarray):
+    def compute_jacobians(self, x: np.ndarray, u: np.ndarray) -> tuple[np.ndarray, np.ndarray]:
         """Computes the Jacobian matrices df/dx and df/du of the _summation_update function with
         respect to x and u.
 
@@ -455,22 +411,6 @@
         return df_dx_matrix, df_du_matrix
 
     def f_jacobian_u(self, x, u):
-<<<<<<< HEAD
-        # since `f(x,u)=w_n_up + w_n_down`, where n_up = max(u,0)/scale_up, n_down = min(u,0)/scale_down
-        # below is equivalent to df/du = (step_device_update_once(f(x,u))/self._scale_up + step_device_downdate_once(f(x,u))/self._scale_down)/2
-        f = self.f(x, u) if self._f_out is None else self._f_out
-        return (self._slope_up / self._scale_up + self._slope_down / self._scale_down) / 2 * (
-            f
-        ) + 1
-
-    def f_jacobian_x(self, x, u):
-        # df/dx = 1 + f_jacobian_u(x,u) - f_jacobian_u(x,0)
-        f = self.f(x, u) if self._f_out is None else self._f_out
-        update_xpu_minus_x = (
-            self._slope_up / self._scale_up + self._slope_down / self._scale_down
-        ) / 2 * (f - x) + 1
-        return np.ones(self.dim) + update_xpu_minus_x
-=======
         # f(x, u) = x + _summation_update(x, u)
         # f(x,u) = (x - b/(1-r)) * r^k + b/(1-r), k = n_up & n_down, r = 1 + slope_up, b = scale_up
         # df/du = A * r^k * ln(r) / b, A = x - b/(1-r)
@@ -556,7 +496,6 @@
 
         df_dx_matrix = np.diag(df_dx)
         return df_dx_matrix
->>>>>>> 5ac98122
 
 
 class ExpDeviceEKF(BaseDeviceEKF):
