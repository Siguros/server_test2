--- conflicted
+++ resolved
@@ -1,14 +1,7 @@
-<<<<<<< HEAD
+from ast import mod
+
 from hydra_zen import MISSING, builds, make_config, store
 from torch.nn import MSELoss, Sigmoid
-=======
-from ast import mod
-
-from aihwkit.nn import AnalogLinear, AnalogSequential  # Import aihwkit components
-from aihwkit.simulator.configs import ConstantStepDevice, SingleRPUConfig
-from hydra_zen import MISSING, ZenField, builds, make_config, store
-from torch.nn import MSELoss, ReLU, Sigmoid
->>>>>>> 89f527bd
 
 from configs.eqprop.solver import ParamAdjusterConfig
 from src._eqprop import EqPropBackbone
@@ -18,17 +11,6 @@
     MSELitModule,
 )
 from src.models.components.simple_dense_net import SimpleDenseNet
-
-rpu_config = full_builds(SingleRPUConfig, device=builds(ConstantStepDevice))
-
-AnalogBackboneConfig = builds(
-    AnalogSequential,
-    builds(AnalogLinear, in_features=784, out_features=128, bias=True, rpu_config="${rpu_config}"),
-    builds(ReLU),
-    builds(AnalogLinear, in_features=128, out_features=64, bias=True, rpu_config="${rpu_config}"),
-    builds(ReLU),
-    builds(AnalogLinear, in_features=64, out_features=10, bias=True, rpu_config="${rpu_config}"),
-)  # analogconfig for test, use analog_rpu.py in rpu_config
 
 MLPBackboneConfig = builds(SimpleDenseNet, populate_full_signature=True)
 
@@ -53,15 +35,15 @@
 
 ModuleConfig = make_config(net=MISSING, optimizer=MISSING, scheduler=MISSING, compile=False)
 
-CEModuleConfig = builds(
+MNISTModuleConfig = builds(
     ClassifierLitModule,
+    net=mnist_narrow_backbone,
     scheduler=None,
-    num_classes=MISSING,
+    num_classes=10,
     builds_bases=(ModuleConfig,),
-    hydra_defaults=[{"optimizer": "adam"}, {"net": "mnist-narrow"}, "_self_"],
+    hydra_defaults=[{"optimizer": "adam"}, "_self_"],
 )  # beartype not supported, so we use builds instead of full_builds
 
-<<<<<<< HEAD
 MSEModuleConfig = builds(
     MSELitModule,
     scheduler=None,
@@ -70,8 +52,6 @@
     hydra_defaults=[{"optimizer": "adam"}, {"net": "mnist-narrow"}, "_self_"],
 )
 
-=======
->>>>>>> 89f527bd
 XORModuleConfig = builds(
     BinaryClassifierLitModule,
     net=xor_backbone,
@@ -100,31 +80,10 @@
     hydra_defaults=[{"optimizer": "adam"}, "_self_"],
 )  # beartype not supported, so we use builds instead of full_builds
 
-<<<<<<< HEAD
-basic_module = CEModuleConfig(num_classes=10)
+mnist_module = MNISTModuleConfig()
 mse_module = MSEModuleConfig(num_classes=10)
-=======
-# Define the Analog MNIST Module
-
-AnalogMNISTModuleConfig = builds(
-    ClassifierLitModule,
-    net=AnalogBackboneConfig,
-    scheduler=None,
-    num_classes=10,
-    builds_bases=(ModuleConfig,),
-    hydra_defaults=[
-        {"optimizer": "adam"},
-        "_self_",
-    ],
-)
-
-
-mnist_module = MNISTModuleConfig()
->>>>>>> 89f527bd
 xor_module = XORModuleConfig()
 xor_oh_module = XOROneHotModuleConfig()
-
-analog_mnist_module = AnalogMNISTModuleConfig()
 
 
 def _register_configs():
@@ -134,11 +93,5 @@
     backbone_store(mnist_wide_backbone, name="mnist-wide")
 
     model_store = store(group="model")
-<<<<<<< HEAD
-    model_store(basic_module, name="mnist")
-    model_store(mse_module, name="mnist-mse")
-=======
     model_store(mnist_module, name="mnist")
-    model_store(MNISTModuleConfig(net=mnist_wide_backbone), name="mnist-wide")
-    model_store(analog_mnist_module, name="analog-mnist")
->>>>>>> 89f527bd
+    model_store(mse_module, name="mnist-mse")