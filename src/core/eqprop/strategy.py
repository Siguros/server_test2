--- conflicted
+++ resolved
@@ -385,15 +385,11 @@
 
 
 class GradientDescentStrategy(FirstOrderStrategy):
-<<<<<<< HEAD
     """Solve for the equilibrium point of the network with gradient descent.
 
     Args:
         alpha (float): attenuation rate.
     """
-=======
-    """Solve for the equilibrium point of the network with gradient descent."""
->>>>>>> adb06b2d
 
     def __init__(self, alpha: float = 1.0, **kwargs) -> None:
         super().__init__(**kwargs)
