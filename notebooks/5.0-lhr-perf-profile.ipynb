--- conflicted
+++ resolved
@@ -253,12 +253,7 @@
     "\n",
     "\n",
     "def import_module():\n",
-<<<<<<< HEAD
-    "\n",
     "    from src.core.eqprop.python.strategy import NewtonStrategy\n",
-=======
-    "    from src.core.eqprop.strategy import NewtonStrategy\n",
->>>>>>> 89f527bd
     "\n",
     "\n",
     "pr = cProfile.Profile()\n",
