--- conflicted
+++ resolved
@@ -33,11 +33,7 @@
 
 
 class IdealRectifier(AbstractRectifier):
-<<<<<<< HEAD
-    def __init__(self, Vl=-1, Vr=1):
-=======
     def __init__(self, Vl=-1.0, Vr=1.0):
->>>>>>> ec57aa1f
         super().__init__(None, None, Vl, Vr)
 
     def i(self, V: torch.Tensor):
