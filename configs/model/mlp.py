from ast import mod

from hydra_zen import MISSING, builds, make_config, store
from torch.nn import MSELoss, Sigmoid

from configs import full_builds
from src.models.classifier_module import BinaryClassifierLitModule, ClassifierLitModule
from src.models.components.simple_dense_net import SimpleDenseNet

MLPBackboneConfig = builds(SimpleDenseNet, populate_full_signature=True)

mnist_narrow_backbone = MLPBackboneConfig(cfg=[784, 128, 64, 10])
mnist_wide_backbone = MLPBackboneConfig(cfg=[784, 256, 256, 10])
xor_backbone = MLPBackboneConfig(
    cfg=[2, 10, 1], batch_norm=False, bias=False
)  # , activation=Sigmoid)

xor_onehot_backbone = MLPBackboneConfig(cfg=[2, 10, 2], batch_norm=False, bias=False)

ModuleConfig = make_config(net=MISSING, optimizer=MISSING, scheduler=MISSING, compile=False)

MNISTModuleConfig = builds(
    ClassifierLitModule,
    net=mnist_narrow_backbone,
    scheduler=None,
    num_classes=10,
    builds_bases=(ModuleConfig,),
    hydra_defaults=[{"optimizer": "adam"}, "_self_"],
)  # beartype not supported, so we use builds instead of full_builds

<<<<<<< HEAD

XORModuleConfig = builds(
    BinaryClassifierLitModule,
    net=xor_backbone,
    scheduler=None,
    num_classes=1,
    # criterion=MSELoss,
    builds_bases=(ModuleConfig,),
    hydra_defaults=[{"optimizer": "sgd"}, "_self_"],
    populate_full_signature=True,
)

XOROneHotModuleConfig = builds(
    ClassifierLitModule,
    net=xor_onehot_backbone,
    scheduler=None,
    num_classes=2,
    builds_bases=(ModuleConfig,),
    hydra_defaults=[{"optimizer": "sgd"}, "_self_"],
)
=======
MNISTModuleConfigXYCE = builds(
    MNISTLitModule,
    net=mnist_narrow_backbone,
    scheduler=None,
    builds_bases=(ModuleConfig,),
    hydra_defaults=[{"optimizer": "adam"}, "_self_"],
)  # beartype not supported, so we use builds instead of full_builds
>>>>>>> adb06b2d

mnist_module = MNISTModuleConfig()
xor_module = XORModuleConfig()
xor_oh_module = XOROneHotModuleConfig()


def _register_configs():
    model_store = store(group="model")
    model_store(mnist_module, name="mnist")
    model_store(MNISTModuleConfig(net=mnist_wide_backbone), name="mnist-wide")
<<<<<<< HEAD
    model_store(xor_module, name="xor")
    model_store(xor_oh_module, name="xor-onehot")
=======
    model_store(MNISTModuleConfigXYCE(net=mnist_wide_backbone), name="mnist-xyce")
>>>>>>> adb06b2d
<|MERGE_RESOLUTION|>--- conflicted
+++ resolved
@@ -28,7 +28,6 @@
     hydra_defaults=[{"optimizer": "adam"}, "_self_"],
 )  # beartype not supported, so we use builds instead of full_builds
 
-<<<<<<< HEAD
 
 XORModuleConfig = builds(
     BinaryClassifierLitModule,
@@ -49,15 +48,14 @@
     builds_bases=(ModuleConfig,),
     hydra_defaults=[{"optimizer": "sgd"}, "_self_"],
 )
-=======
+
 MNISTModuleConfigXYCE = builds(
-    MNISTLitModule,
+    ClassifierLitModule,
     net=mnist_narrow_backbone,
     scheduler=None,
     builds_bases=(ModuleConfig,),
     hydra_defaults=[{"optimizer": "adam"}, "_self_"],
 )  # beartype not supported, so we use builds instead of full_builds
->>>>>>> adb06b2d
 
 mnist_module = MNISTModuleConfig()
 xor_module = XORModuleConfig()
@@ -67,10 +65,4 @@
 def _register_configs():
     model_store = store(group="model")
     model_store(mnist_module, name="mnist")
-    model_store(MNISTModuleConfig(net=mnist_wide_backbone), name="mnist-wide")
-<<<<<<< HEAD
-    model_store(xor_module, name="xor")
-    model_store(xor_oh_module, name="xor-onehot")
-=======
-    model_store(MNISTModuleConfigXYCE(net=mnist_wide_backbone), name="mnist-xyce")
->>>>>>> adb06b2d
+    model_store(MNISTModuleConfig(net=mnist_wide_backbone), name="mnist-wide")