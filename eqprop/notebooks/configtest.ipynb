{
 "cells": [
  {
   "cell_type": "code",
<<<<<<< HEAD
   "execution_count": null,
=======
   "execution_count": 2,
>>>>>>> bb871572
   "metadata": {},
   "outputs": [],
   "source": [
    "import sys\n",
<<<<<<< HEAD
    "\n",
    "sys.path.append(\"../src\")"
=======
    "sys.path.append('../src')"
>>>>>>> bb871572
   ]
  },
  {
   "attachments": {},
   "cell_type": "markdown",
   "metadata": {},
   "source": [
    "## Hydra-zen"
   ]
  },
  {
   "attachments": {},
   "cell_type": "markdown",
   "metadata": {},
   "source": [
    "### Generate Hydra compatible cfg"
   ]
  },
  {
   "cell_type": "code",
   "execution_count": null,
   "metadata": {},
   "outputs": [],
   "source": [
    "import omegaconf\n",
    "\n",
    "# root = pyrootutils.setup_root(\"/root/workspace/EP2\", pythonpath=True)\n",
    "cfg = omegaconf.OmegaConf.load(\"../configs/callbacks/eqprop_track.yaml\")"
   ]
  },
  {
   "cell_type": "code",
   "execution_count": null,
   "metadata": {},
   "outputs": [],
   "source": [
    "omegaconf.OmegaConf.register_new_resolver(\n",
    "    \"double\", lambda condition, false_value: 2 * false_value if condition else false_value\n",
    ")"
   ]
  },
  {
   "cell_type": "code",
   "execution_count": null,
   "metadata": {},
   "outputs": [],
   "source": [
    "cfg.net.input_size"
   ]
  },
  {
   "cell_type": "code",
   "execution_count": null,
   "metadata": {},
   "outputs": [],
   "source": [
    "print(omegaconf.OmegaConf.to_yaml(cfg))"
   ]
  },
  {
   "cell_type": "code",
   "execution_count": null,
   "metadata": {},
   "outputs": [],
   "source": [
    "from hydra.utils import instantiate\n",
    "\n",
    "instantiate(cfg)"
   ]
  },
  {
   "cell_type": "code",
   "execution_count": null,
   "metadata": {},
   "outputs": [],
   "source": [
    "import hydra_zen\n",
    "\n",
    "hydra_zen.instantiate(cfg)"
   ]
  },
  {
   "attachments": {},
   "cell_type": "markdown",
   "metadata": {},
   "source": [
    "### Make Hierachial configs"
   ]
  },
  {
   "attachments": {},
   "cell_type": "markdown",
   "metadata": {},
   "source": [
    "see https://github.com/mit-ll-responsible-ai/hydra-zen-examples"
   ]
  },
  {
   "cell_type": "code",
   "execution_count": null,
   "metadata": {},
   "outputs": [],
   "source": [
    "import math\n",
    "\n",
    "import pytorch_lightning as pl\n",
    "import torch as tr\n",
    "from hydra_zen import builds, instantiate, make_config, make_custom_builds_fn\n",
    "from torch.optim import Adam\n",
    "from torch.utils.data import DataLoader\n",
    "from zen_model import UniversalFuncModule, single_layer_nn\n",
    "\n",
    "pbuilds = make_custom_builds_fn(zen_partial=True, populate_full_signature=True)\n",
    "\n",
    "OptimConf = pbuilds(Adam)\n",
    "\n",
    "LoaderConf = pbuilds(DataLoader, batch_size=25, shuffle=True, drop_last=True)\n",
    "\n",
    "ModelConf = builds(single_layer_nn, num_neurons=10)\n",
    "\n",
    "# configure our lightning module\n",
    "LitConf = pbuilds(\n",
    "    UniversalFuncModule,\n",
    "    model=ModelConf,\n",
    "    target_fn=tr.cos,\n",
    "    training_domain=builds(tr.linspace, start=-2 * math.pi, end=2 * math.pi, steps=1000),\n",
    ")\n",
    "\n",
    "TrainerConf = builds(pl.Trainer, max_epochs=100)\n",
    "\n",
    "ExperimentConfig = make_config(\n",
    "    optim=OptimConf,\n",
    "    dataloader=LoaderConf,\n",
    "    lit_module=LitConf,\n",
    "    trainer=TrainerConf,\n",
    "    seed=1,\n",
    ")\n",
    "\n",
    "\n",
    "def task_function(cfg):\n",
    "    # cfg: ExperimentConfig\n",
    "    pl.seed_everything(cfg.seed)\n",
    "\n",
    "    obj = instantiate(cfg)\n",
    "\n",
    "    # finish instantiating the lightning module, data-loader, and optimizer\n",
    "    lit_module = obj.lit_module(dataloader=obj.dataloader, optim=obj.optim)\n",
    "\n",
    "    # train the model\n",
    "    obj.trainer.fit(lit_module)\n",
    "\n",
    "    # evaluate the model over the domain to assess the fit\n",
    "    data = lit_module.training_domain\n",
    "    final_eval = lit_module.forward(data.reshape(-1, 1))\n",
    "    final_eval = final_eval.detach().cpu().numpy().ravel()\n",
    "\n",
    "    # return the final evaluation of our model:\n",
    "    # a shape-(N,) numpy-array\n",
    "    return final_eval"
   ]
  },
  {
   "attachments": {},
   "cell_type": "markdown",
   "metadata": {},
   "source": [
    "# Hydra"
   ]
  },
  {
   "cell_type": "code",
   "execution_count": 19,
   "metadata": {},
   "outputs": [],
   "source": [
<<<<<<< HEAD
    "import pyrootutils\n",
    "from hydra import compose, initialize\n",
    "from omegaconf import open_dict\n",
    "\n",
    "\n",
    "def get_cfg():\n",
    "    with initialize(version_base=\"1.2\", config_path=\"../configs\"):\n",
    "        cfg = compose(config_name=\"train.yaml\", return_hydra_config=True, overrides=[])\n",
    "        with open_dict(cfg):\n",
    "            cfg.paths.root_dir = str(pyrootutils.find_root())\n",
    "            cfg.trainer.max_epochs = 1\n",
    "            cfg.trainer.limit_train_batches = 0.01\n",
    "            cfg.trainer.limit_val_batches = 0.1\n",
    "            cfg.trainer.limit_test_batches = 0.1\n",
    "            cfg.trainer.accelerator = \"cpu\"\n",
    "            cfg.trainer.devices = 1\n",
    "            cfg.datamodule.num_workers = 0\n",
    "            cfg.datamodule.pin_memory = False\n",
    "            cfg.datamodule.batch_size = 1\n",
    "            cfg.extras.print_config = False\n",
    "            cfg.extras.enforce_tags = False\n",
    "            cfg.logger = None\n",
    "\n",
    "        return cfg"
=======
    "import omegaconf\n",
    "from src.utils import conf_resolvers\n",
    "omegaconf.OmegaConf.register_new_resolver(\"double_resolver\", conf_resolvers.double_resolver)\n",
    "omegaconf.OmegaConf.register_new_resolver(\"n_resolver\", conf_resolvers.n_resolver)"
>>>>>>> bb871572
   ]
  },
  {
   "cell_type": "code",
   "execution_count": 1,
   "metadata": {},
   "outputs": [],
   "source": [
<<<<<<< HEAD
    "cfg.data"
=======
    "from hydra import compose, initialize\n",
    "import pyrootutils\n",
    "\n",
    "def get_cfg():\n",
    "    with initialize(version_base=\"1.2\", config_path=\"../configs\"):\n",
    "        cfg = compose(config_name=\"train.yaml\", return_hydra_config=True, overrides=[])\n",
    "        with open_dict(cfg):\n",
    "            cfg.paths.root_dir = str(pyrootutils.find_root())\n",
    "            cfg.trainer.max_epochs = 1\n",
    "            cfg.trainer.limit_train_batches = 0.01\n",
    "            cfg.trainer.limit_val_batches = 0.1\n",
    "            cfg.trainer.limit_test_batches = 0.1\n",
    "            cfg.trainer.accelerator = \"cpu\"\n",
    "            cfg.trainer.devices = 1\n",
    "            cfg.datamodule.num_workers = 0\n",
    "            cfg.datamodule.pin_memory = False\n",
    "            cfg.datamodule.batch_size = 1\n",
    "            cfg.extras.print_config = False\n",
    "            cfg.extras.enforce_tags = False\n",
    "            cfg.logger = None\n",
    "\n",
    "        return cfg"
>>>>>>> bb871572
   ]
  },
  {
   "cell_type": "code",
   "execution_count": 2,
   "metadata": {},
   "outputs": [
    {
     "data": {
      "text/plain": [
       "{'_target_': 'src.data.mnist_datamodule.MNISTDataModule', 'data_dir': '${paths.data_dir}', 'batch_size': 128, 'train_val_test_split': [55000, 5000, 10000], 'num_workers': 0, 'pin_memory': False, 'transform': None}"
      ]
     },
     "execution_count": 2,
     "metadata": {},
     "output_type": "execute_result"
    }
   ],
   "source": [
    "cfg.data"
   ]
  },
  {
   "cell_type": "code",
   "execution_count": 3,
   "metadata": {},
   "outputs": [
    {
     "ename": "",
     "evalue": "",
     "output_type": "error",
     "traceback": [
      "\u001b[1;31mThe Kernel crashed while executing code in the the current cell or a previous cell. Please review the code in the cell(s) to identify a possible cause of the failure. Click <a href='https://aka.ms/vscodeJupyterKernelCrash'>here</a> for more info. View Jupyter <a href='command:jupyter.viewOutput'>log</a> for further details."
     ]
    }
   ],
   "source": [
    "import hydra\n",
<<<<<<< HEAD
    "\n",
=======
>>>>>>> bb871572
    "model = hydra.utils.instantiate(cfg.model)"
   ]
  },
  {
   "cell_type": "code",
   "execution_count": null,
   "metadata": {},
   "outputs": [],
   "source": []
  }
 ],
 "metadata": {
  "kernelspec": {
   "display_name": ".venv",
   "language": "python",
   "name": "python3"
  },
  "language_info": {
   "codemirror_mode": {
    "name": "ipython",
    "version": 3
   },
   "file_extension": ".py",
   "mimetype": "text/x-python",
   "name": "python",
   "nbconvert_exporter": "python",
   "pygments_lexer": "ipython3",
<<<<<<< HEAD
   "version": "3.11.0"
=======
   "version": "3.11.0rc1"
>>>>>>> bb871572
  },
  "vscode": {
   "interpreter": {
    "hash": "2a46654922a4325f3c08572184af70d13caa3bc46da3b244c5f3d5e106718b6a"
   }
  }
 },
 "nbformat": 4,
 "nbformat_minor": 2
}<|MERGE_RESOLUTION|>--- conflicted
+++ resolved
@@ -2,21 +2,13 @@
  "cells": [
   {
    "cell_type": "code",
-<<<<<<< HEAD
-   "execution_count": null,
-=======
-   "execution_count": 2,
->>>>>>> bb871572
+   "execution_count": null,
    "metadata": {},
    "outputs": [],
    "source": [
     "import sys\n",
-<<<<<<< HEAD
     "\n",
     "sys.path.append(\"../src\")"
-=======
-    "sys.path.append('../src')"
->>>>>>> bb871572
    ]
   },
   {
@@ -192,7 +184,6 @@
    "metadata": {},
    "outputs": [],
    "source": [
-<<<<<<< HEAD
     "import pyrootutils\n",
     "from hydra import compose, initialize\n",
     "from omegaconf import open_dict\n",
@@ -217,88 +208,25 @@
     "            cfg.logger = None\n",
     "\n",
     "        return cfg"
-=======
-    "import omegaconf\n",
-    "from src.utils import conf_resolvers\n",
-    "omegaconf.OmegaConf.register_new_resolver(\"double_resolver\", conf_resolvers.double_resolver)\n",
-    "omegaconf.OmegaConf.register_new_resolver(\"n_resolver\", conf_resolvers.n_resolver)"
->>>>>>> bb871572
-   ]
-  },
-  {
-   "cell_type": "code",
-   "execution_count": 1,
-   "metadata": {},
-   "outputs": [],
-   "source": [
-<<<<<<< HEAD
+   ]
+  },
+  {
+   "cell_type": "code",
+   "execution_count": null,
+   "metadata": {},
+   "outputs": [],
+   "source": [
     "cfg.data"
-=======
-    "from hydra import compose, initialize\n",
-    "import pyrootutils\n",
-    "\n",
-    "def get_cfg():\n",
-    "    with initialize(version_base=\"1.2\", config_path=\"../configs\"):\n",
-    "        cfg = compose(config_name=\"train.yaml\", return_hydra_config=True, overrides=[])\n",
-    "        with open_dict(cfg):\n",
-    "            cfg.paths.root_dir = str(pyrootutils.find_root())\n",
-    "            cfg.trainer.max_epochs = 1\n",
-    "            cfg.trainer.limit_train_batches = 0.01\n",
-    "            cfg.trainer.limit_val_batches = 0.1\n",
-    "            cfg.trainer.limit_test_batches = 0.1\n",
-    "            cfg.trainer.accelerator = \"cpu\"\n",
-    "            cfg.trainer.devices = 1\n",
-    "            cfg.datamodule.num_workers = 0\n",
-    "            cfg.datamodule.pin_memory = False\n",
-    "            cfg.datamodule.batch_size = 1\n",
-    "            cfg.extras.print_config = False\n",
-    "            cfg.extras.enforce_tags = False\n",
-    "            cfg.logger = None\n",
-    "\n",
-    "        return cfg"
->>>>>>> bb871572
-   ]
-  },
-  {
-   "cell_type": "code",
-   "execution_count": 2,
-   "metadata": {},
-   "outputs": [
-    {
-     "data": {
-      "text/plain": [
-       "{'_target_': 'src.data.mnist_datamodule.MNISTDataModule', 'data_dir': '${paths.data_dir}', 'batch_size': 128, 'train_val_test_split': [55000, 5000, 10000], 'num_workers': 0, 'pin_memory': False, 'transform': None}"
-      ]
-     },
-     "execution_count": 2,
-     "metadata": {},
-     "output_type": "execute_result"
-    }
-   ],
-   "source": [
-    "cfg.data"
-   ]
-  },
-  {
-   "cell_type": "code",
-   "execution_count": 3,
-   "metadata": {},
-   "outputs": [
-    {
-     "ename": "",
-     "evalue": "",
-     "output_type": "error",
-     "traceback": [
-      "\u001b[1;31mThe Kernel crashed while executing code in the the current cell or a previous cell. Please review the code in the cell(s) to identify a possible cause of the failure. Click <a href='https://aka.ms/vscodeJupyterKernelCrash'>here</a> for more info. View Jupyter <a href='command:jupyter.viewOutput'>log</a> for further details."
-     ]
-    }
-   ],
+   ]
+  },
+  {
+   "cell_type": "code",
+   "execution_count": null,
+   "metadata": {},
+   "outputs": [],
    "source": [
     "import hydra\n",
-<<<<<<< HEAD
-    "\n",
-=======
->>>>>>> bb871572
+    "\n",
     "model = hydra.utils.instantiate(cfg.model)"
    ]
   },
@@ -326,11 +254,7 @@
    "name": "python",
    "nbconvert_exporter": "python",
    "pygments_lexer": "ipython3",
-<<<<<<< HEAD
    "version": "3.11.0"
-=======
-   "version": "3.11.0rc1"
->>>>>>> bb871572
   },
   "vscode": {
    "interpreter": {
