--- conflicted
+++ resolved
@@ -1,5 +1 @@
-<<<<<<< HEAD
-# from .module import *  # noqa: F403
-=======
-from src.core.eqprop.python.nn.module import *  # noqa: F403
->>>>>>> b35058b8
+from src.core.eqprop.python.nn.module import *  # noqa: F403