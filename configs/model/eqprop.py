--- conflicted
+++ resolved
@@ -11,18 +11,7 @@
 
 # Direct EqPropBackbone
 
-<<<<<<< HEAD
-AnalogEqPropSolverConfig = builds(
-    solver.AnalogEqPropSolver,
-    amp_factor=1.0,
-    beta="${model.net.beta}",
-    strategy=MISSING,
-)
-
-EqPropBackboneConfig = builds(
-=======
 DirectBackboneConfig = builds(
->>>>>>> b35058b8
     AnalogEP2,
     batch_size="${data.batch_size}",
     beta=0.01,
